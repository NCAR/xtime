--- conflicted
+++ resolved
@@ -39,11 +39,7 @@
     - run:
         name: Running Tests
         command: |
-<<<<<<< HEAD
-          pytest -p no:sugar -n 4 --junitxml=test-reports/junit.xml --cov=./ --verbose
-=======
           pytest -n 4 -p no:sugar --junitxml=test-reports/junit.xml --cov=./ --verbose
->>>>>>> 6da84ece
     - run:
         name: Uploading code coverage report
         command: |
