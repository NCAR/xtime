--- conflicted
+++ resolved
@@ -11,13 +11,8 @@
   - pytest-icdiff
   - pytest-sugar
   - pytest-xdist
-<<<<<<< HEAD
-  - scipy
-  - xarray
-=======
   - xarray
   - scipy
->>>>>>> 6da84ece
   - pip:
       - git+https://github.com/pydata/xarray.git
       - git+https://github.com/Unidata/cftime.git